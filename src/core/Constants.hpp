--- conflicted
+++ resolved
@@ -28,11 +28,7 @@
 inline constexpr float minBodyRadius = 6.0F;
 inline constexpr float selectedCircleAlpha = 0.5F;
 
-<<<<<<< HEAD
 inline constexpr double bodyDensity = 5510.0;  // kg/m^3, approx. Earth average
-
-=======
->>>>>>> e53d373b
 inline constexpr float gridSpacing = 1.0e7F;
 inline constexpr float gridAxisEpsilon = 1e-4F;
 inline constexpr float gridStepsEpsilon = 1e-6F;
