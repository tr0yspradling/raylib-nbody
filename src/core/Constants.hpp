#pragma once

#include <raylib.h>

namespace nbody::constants {
inline constexpr int windowWidth = 1280;
inline constexpr int windowHeight = 720;
inline constexpr int targetFps = 120;

inline constexpr ::Color background{10, 10, 14, 255};

inline constexpr float pickRadiusPx = 24.0F;
inline constexpr float selectThresholdSq = 9.0F;
inline constexpr float dragVelScale = 100.0F;

inline constexpr float dragLineWidth = 2.0F;
inline constexpr float dragCircleRadius = 3.0F;
inline constexpr float ringExtraRadius = 4.0F;
inline constexpr float ringThickness = 3.5F;
inline constexpr float ringInnerOffset = 2.0F;
inline constexpr float ringStartAngle = 0.0F;
inline constexpr float ringEndAngle = 360.0F;
inline constexpr int ringSegments = 32;
inline constexpr float velLineWidth = 1.5F;
inline constexpr float accLineWidth = 1.0F;
inline constexpr float velVectorScale = 10.0F;
inline constexpr float accVectorScale = 500.0F;
inline constexpr float minBodyRadius = 6.0F;
inline constexpr float selectedCircleAlpha = 0.5F;

inline constexpr double bodyDensity = 5510.0;  // kg/m^3, approx. Earth average
<<<<<<< HEAD

=======
>>>>>>> 3b2b5479
inline constexpr float gridSpacing = 1.0e7F;
inline constexpr float gridAxisEpsilon = 1e-4F;
inline constexpr float gridStepsEpsilon = 1e-6F;
inline constexpr ::Color gridColor{40, 40, 40, 255};
inline constexpr ::Color axisColor{80, 80, 80, 255};

inline constexpr int trailAlphaMin = 20;
inline constexpr int trailAlphaMax = 250;
inline constexpr float trailAlphaRange = 230.0F;

inline constexpr double seedSmallMass = 7.342e22;  // kg (Moon mass)
inline constexpr double seedCentralMass = 5.972e24;  // kg (Earth mass)
inline constexpr double seedCenterX = 0.0;
inline constexpr double seedCenterY = 0.0;
inline constexpr double seedOffsetX = 3.844e8;  // m (Earth-Moon distance)

inline constexpr float zoomWheelScale = 0.1F;
// Camera zoom bounds aligned with meter-to-pixel display scale (~1e-6)
inline constexpr float minZoom = 1e-9F;
inline constexpr float maxZoom = 1e-3F;

inline constexpr float fixedDtMin = 1e-4F;
inline constexpr float fixedDtMax = 0.05F;
inline constexpr float timeScaleMin = 1e-6F;
inline constexpr float timeScaleMax = 1e8F;
inline constexpr float gMin = 0.0F;
inline constexpr float gMax = 1e-9F;
inline constexpr float softeningMin = 0.0F;
inline constexpr float softeningMax = 1e9F;
inline constexpr float velocityCapMin = 0.0F;
inline constexpr float velocityCapMax = 1e6F;
inline constexpr int trailLengthMax = 2000;

inline constexpr float spawnMassMin = 1e20F;
inline constexpr float spawnMassMax = 1e28F;
inline constexpr float spawnVelMin = -1e4F;
inline constexpr float spawnVelMax = 1e4F;
inline constexpr float dragVelScaleMin = 1.0F;
inline constexpr float dragVelScaleMax = 1000.0F;
inline constexpr float selectedMassMin = 1e20F;
inline constexpr float selectedMassMax = 1e30F;
inline constexpr float selectedVelMin = -1e5F;
inline constexpr float selectedVelMax = 1e5F;
inline constexpr float duplicateOffsetX = 20.0F;

inline constexpr int randomColorMin = 64;
inline constexpr int randomColorMax = 255;
}  // namespace nbody::constants<|MERGE_RESOLUTION|>--- conflicted
+++ resolved
@@ -29,10 +29,6 @@
 inline constexpr float selectedCircleAlpha = 0.5F;
 
 inline constexpr double bodyDensity = 5510.0;  // kg/m^3, approx. Earth average
-<<<<<<< HEAD
-
-=======
->>>>>>> 3b2b5479
 inline constexpr float gridSpacing = 1.0e7F;
 inline constexpr float gridAxisEpsilon = 1e-4F;
 inline constexpr float gridStepsEpsilon = 1e-6F;
